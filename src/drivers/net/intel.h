--- conflicted
+++ resolved
@@ -310,15 +310,10 @@
 	INTEL_VMWARE = 0x0002,
 	/** PHY reset is broken */
 	INTEL_NO_PHY_RST = 0x0004,
-<<<<<<< HEAD
-    /** no CTRL.ASDE bit */
-    INTEL_NO_CTRL_ASDE = 0x0005,
-=======
 	/** ASDE is broken */
 	INTEL_NO_ASDE = 0x0008,
 	/** Reset may cause a complete device hang */
 	INTEL_RST_HANG = 0x0010,
->>>>>>> 1cdf56f7
 };
 
 /** The i219 has a seriously broken reset mechanism */
