/*
 * Copyright (C) 2012 Michael Brown <mbrown@fensystems.co.uk>.
 *
 * This program is free software; you can redistribute it and/or
 * modify it under the terms of the GNU General Public License as
 * published by the Free Software Foundation; either version 2 of the
 * License, or (at your option) any later version.
 *
 * This program is distributed in the hope that it will be useful, but
 * WITHOUT ANY WARRANTY; without even the implied warranty of
 * MERCHANTABILITY or FITNESS FOR A PARTICULAR PURPOSE.  See the GNU
 * General Public License for more details.
 *
 * You should have received a copy of the GNU General Public License
 * along with this program; if not, write to the Free Software
 * Foundation, Inc., 51 Franklin Street, Fifth Floor, Boston, MA
 * 02110-1301, USA.
 *
 * You can also choose to distribute this program under the terms of
 * the Unmodified Binary Distribution Licence (as given in the file
 * COPYING.UBDL), provided that you have satisfied its requirements.
 */

FILE_LICENCE ( GPL2_OR_LATER_OR_UBDL );

#include <stdint.h>
#include <string.h>
#include <unistd.h>
#include <errno.h>
#include <byteswap.h>
#include <ipxe/netdevice.h>
#include <ipxe/ethernet.h>
#include <ipxe/if_ether.h>
#include <ipxe/iobuf.h>
#include <ipxe/malloc.h>
#include <ipxe/pci.h>
#include <ipxe/profile.h>
#include "intel.h"

/** @file
 *
 * Intel 10/100/1000 network card driver
 *
 */

/** VM transmit profiler */
static struct profiler intel_vm_tx_profiler __profiler =
	{ .name = "intel.vm_tx" };

/** VM receive refill profiler */
static struct profiler intel_vm_refill_profiler __profiler =
	{ .name = "intel.vm_refill" };

/** VM poll profiler */
static struct profiler intel_vm_poll_profiler __profiler =
	{ .name = "intel.vm_poll" };

/******************************************************************************
 *
 * EEPROM interface
 *
 ******************************************************************************
 */

/**
 * Read data from EEPROM
 *
 * @v nvs		NVS device
 * @v address		Address from which to read
 * @v data		Data buffer
 * @v len		Length of data buffer
 * @ret rc		Return status code
 */
static int intel_read_eeprom ( struct nvs_device *nvs, unsigned int address,
			       void *data, size_t len ) {
	struct intel_nic *intel =
		container_of ( nvs, struct intel_nic, eeprom );
	unsigned int i;
	uint32_t value;
	uint16_t *data_word = data;

	/* Sanity check.  We advertise a blocksize of one word, so
	 * should only ever receive single-word requests.
	 */
	assert ( len == sizeof ( *data_word ) );

	/* Initiate read */
	writel ( ( INTEL_EERD_START | ( address << intel->eerd_addr_shift ) ),
		 intel->regs + INTEL_EERD );

	/* Wait for read to complete */
	for ( i = 0 ; i < INTEL_EEPROM_MAX_WAIT_MS ; i++ ) {

		/* If read is not complete, delay 1ms and retry */
		value = readl ( intel->regs + INTEL_EERD );
		if ( ! ( value & intel->eerd_done ) ) {
			mdelay ( 1 );
			continue;
		}

		/* Extract data */
		*data_word = cpu_to_le16 ( INTEL_EERD_DATA ( value ) );
		return 0;
	}

	DBGC ( intel, "INTEL %p timed out waiting for EEPROM read\n", intel );
	return -ETIMEDOUT;
}

/**
 * Write data to EEPROM
 *
 * @v nvs		NVS device
 * @v address		Address to which to write
 * @v data		Data buffer
 * @v len		Length of data buffer
 * @ret rc		Return status code
 */
static int intel_write_eeprom ( struct nvs_device *nvs,
				unsigned int address __unused,
				const void *data __unused,
				size_t len __unused ) {
	struct intel_nic *intel =
		container_of ( nvs, struct intel_nic, eeprom );

	DBGC ( intel, "INTEL %p EEPROM write not supported\n", intel );
	return -ENOTSUP;
}

/**
 * Initialise EEPROM
 *
 * @v intel		Intel device
 * @ret rc		Return status code
 */
static int intel_init_eeprom ( struct intel_nic *intel ) {
	unsigned int i;
	uint32_t value;

	/* The NIC automatically detects the type of attached EEPROM.
	 * The EERD register provides access to only a single word at
	 * a time, so we pretend to have a single-word block size.
	 *
	 * The EEPROM size may be larger than the minimum size, but
	 * this doesn't matter to us since we access only the first
	 * few words.
	 */
	intel->eeprom.word_len_log2 = INTEL_EEPROM_WORD_LEN_LOG2;
	intel->eeprom.size = INTEL_EEPROM_MIN_SIZE_WORDS;
	intel->eeprom.block_size = 1;
	intel->eeprom.read = intel_read_eeprom;
	intel->eeprom.write = intel_write_eeprom;

	/* The layout of the EERD register was changed at some point
	 * to accommodate larger EEPROMs.  Read from address zero (for
	 * which the request layouts are compatible) to determine
	 * which type of register we have.
	 */
	writel ( INTEL_EERD_START, intel->regs + INTEL_EERD );
	for ( i = 0 ; i < INTEL_EEPROM_MAX_WAIT_MS ; i++ ) {
		value = readl ( intel->regs + INTEL_EERD );
		if ( value & INTEL_EERD_DONE_LARGE ) {
			DBGC ( intel, "INTEL %p has large-format EERD\n",
			       intel );
			intel->eerd_done = INTEL_EERD_DONE_LARGE;
			intel->eerd_addr_shift = INTEL_EERD_ADDR_SHIFT_LARGE;
			return 0;
		}
		if ( value & INTEL_EERD_DONE_SMALL ) {
			DBGC ( intel, "INTEL %p has small-format EERD\n",
			       intel );
			intel->eerd_done = INTEL_EERD_DONE_SMALL;
			intel->eerd_addr_shift = INTEL_EERD_ADDR_SHIFT_SMALL;
			return 0;
		}
		mdelay ( 1 );
	}

	DBGC ( intel, "INTEL %p timed out waiting for initial EEPROM read "
	       "(value %08x)\n", intel, value );
	return -ETIMEDOUT;
}

/******************************************************************************
 *
 * MAC address
 *
 ******************************************************************************
 */

/**
 * Fetch initial MAC address from EEPROM
 *
 * @v intel		Intel device
 * @v hw_addr		Hardware address to fill in
 * @ret rc		Return status code
 */
static int intel_fetch_mac_eeprom ( struct intel_nic *intel,
				    uint8_t *hw_addr ) {
	int rc;

	/* Initialise EEPROM */
	if ( ( rc = intel_init_eeprom ( intel ) ) != 0 )
		return rc;

	/* Read base MAC address from EEPROM */
	if ( ( rc = nvs_read ( &intel->eeprom, INTEL_EEPROM_MAC,
			       hw_addr, ETH_ALEN ) ) != 0 ) {
		DBGC ( intel, "INTEL %p could not read EEPROM base MAC "
		       "address: %s\n", intel, strerror ( rc ) );
		return rc;
	}

	/* Adjust MAC address for multi-port devices */
	hw_addr[ETH_ALEN-1] ^= intel->port;

	DBGC ( intel, "INTEL %p has EEPROM MAC address %s (port %d)\n",
	       intel, eth_ntoa ( hw_addr ), intel->port );
	return 0;
}

/**
 * Fetch initial MAC address
 *
 * @v intel		Intel device
 * @v hw_addr		Hardware address to fill in
 * @ret rc		Return status code
 */
static int intel_fetch_mac ( struct intel_nic *intel, uint8_t *hw_addr ) {
	union intel_receive_address mac;
	int rc;

	/* Read current address from RAL0/RAH0 */
	mac.reg.low = cpu_to_le32 ( readl ( intel->regs + INTEL_RAL0 ) );
	mac.reg.high = cpu_to_le32 ( readl ( intel->regs + INTEL_RAH0 ) );
	DBGC ( intel, "INTEL %p has autoloaded MAC address %s\n",
	       intel, eth_ntoa ( mac.raw ) );

	/* Use current address if valid */
	if ( is_valid_ether_addr ( mac.raw ) ) {
		memcpy ( hw_addr, mac.raw, ETH_ALEN );
		return 0;
	}

	/* Otherwise, try to read address from EEPROM */
	if ( ( rc = intel_fetch_mac_eeprom ( intel, hw_addr ) ) == 0 )
		return 0;

	DBGC ( intel, "INTEL %p has no MAC address to use\n", intel );
	return -ENOENT;
}

/******************************************************************************
 *
 * Device reset
 *
 ******************************************************************************
 */

/**
 * Reset hardware
 *
 * @v intel		Intel device
 * @ret rc		Return status code
 */
static int intel_reset ( struct intel_nic *intel ) {
	uint32_t pbs;
	uint32_t pba;
	uint32_t ctrl;
	uint32_t status;
	uint32_t orig_ctrl;
	uint32_t orig_status;

	/* Record initial control and status register values */
	orig_ctrl = ctrl = readl ( intel->regs + INTEL_CTRL );
	orig_status = readl ( intel->regs + INTEL_STATUS );

	/* Force RX and TX packet buffer allocation, to work around an
	 * errata in ICH devices.
	 */
	if ( intel->flags & INTEL_PBS_ERRATA ) {
		DBGC ( intel, "INTEL %p WARNING: applying ICH PBS/PBA errata\n",
		       intel );
		pbs = readl ( intel->regs + INTEL_PBS );
		pba = readl ( intel->regs + INTEL_PBA );
		writel ( 0x08, intel->regs + INTEL_PBA );
		writel ( 0x10, intel->regs + INTEL_PBS );
		DBGC ( intel, "INTEL %p PBS %#08x->%#08x PBA %#08x->%#08x\n",
		       intel, pbs, readl ( intel->regs + INTEL_PBS ),
		       pba, readl ( intel->regs + INTEL_PBA ) );
	}

	/* Always reset MAC.  Required to reset the TX and RX rings. */
	writel ( ( ctrl | INTEL_CTRL_RST ), intel->regs + INTEL_CTRL );
	mdelay ( INTEL_RESET_DELAY_MS );

	/* Set a sensible default configuration */
<<<<<<< HEAD
    ctrl |= ( INTEL_CTRL_SLU | INTEL_CTRL_ASDE );
    if(intel->flags & INTEL_NO_CTRL_ASDE)
    {
        /* Oliver Nie: CTRL_ASDE is reserved bit and must be set to 0b according intel 82576EB datasheet. */
        ctrl &= ~(INTEL_CTRL_ASDE);
    }
=======
	if ( ! ( intel->flags & INTEL_NO_ASDE ) )
		ctrl |= INTEL_CTRL_ASDE;
	ctrl |= INTEL_CTRL_SLU;
>>>>>>> 1cdf56f7
	ctrl &= ~( INTEL_CTRL_LRST | INTEL_CTRL_FRCSPD | INTEL_CTRL_FRCDPLX );
	writel ( ctrl, intel->regs + INTEL_CTRL );
	mdelay ( INTEL_RESET_DELAY_MS );

	/* On some models (notably ICH), the PHY reset mechanism
	 * appears to be broken.  In particular, the PHY_CTRL register
	 * will be correctly loaded from NVM but the values will not
	 * be propagated to the "OEM bits" PHY register.  This
	 * typically has the effect of dropping the link speed to
	 * 10Mbps.
	 *
	 * Work around this problem by skipping the PHY reset if
	 * either (a) the link is already up, or (b) this particular
	 * NIC is known to be broken.
	 */
	status = readl ( intel->regs + INTEL_STATUS );
	if ( ( intel->flags & INTEL_NO_PHY_RST ) ||
	     ( status & INTEL_STATUS_LU ) ) {
		DBGC ( intel, "INTEL %p %sMAC reset (%08x/%08x was "
		       "%08x/%08x)\n", intel,
		       ( ( intel->flags & INTEL_NO_PHY_RST ) ? "forced " : "" ),
		       ctrl, status, orig_ctrl, orig_status );
		return 0;
	}

	/* Reset PHY and MAC simultaneously */
	writel ( ( ctrl | INTEL_CTRL_RST | INTEL_CTRL_PHY_RST ),
		 intel->regs + INTEL_CTRL );
	mdelay ( INTEL_RESET_DELAY_MS );

	/* PHY reset is not self-clearing on all models */
	writel ( ctrl, intel->regs + INTEL_CTRL );
	mdelay ( INTEL_RESET_DELAY_MS );
	status = readl ( intel->regs + INTEL_STATUS );

	DBGC ( intel, "INTEL %p MAC+PHY reset (%08x/%08x was %08x/%08x)\n",
	       intel, ctrl, status, orig_ctrl, orig_status );
	return 0;
}

/******************************************************************************
 *
 * Link state
 *
 ******************************************************************************
 */

/**
 * Check link state
 *
 * @v netdev		Network device
 */
static void intel_check_link ( struct net_device *netdev ) {
	struct intel_nic *intel = netdev->priv;
	uint32_t status;

	/* Read link status */
	status = readl ( intel->regs + INTEL_STATUS );
	DBGC ( intel, "INTEL %p link status is %08x\n", intel, status );

	/* Update network device */
	if ( status & INTEL_STATUS_LU ) {
		netdev_link_up ( netdev );
	} else {
		netdev_link_down ( netdev );
	}
}

/******************************************************************************
 *
 * Descriptors
 *
 ******************************************************************************
 */

/**
 * Populate transmit descriptor
 *
 * @v tx		Transmit descriptor
 * @v addr		Data buffer address
 * @v len		Length of data
 */
void intel_describe_tx ( struct intel_descriptor *tx, physaddr_t addr,
			 size_t len ) {

	/* Populate transmit descriptor */
	tx->address = cpu_to_le64 ( addr );
	tx->length = cpu_to_le16 ( len );
	tx->flags = 0;
	tx->command = ( INTEL_DESC_CMD_RS | INTEL_DESC_CMD_IFCS |
			INTEL_DESC_CMD_EOP );
	tx->status = 0;
}

/**
 * Populate advanced transmit descriptor
 *
 * @v tx		Transmit descriptor
 * @v addr		Data buffer address
 * @v len		Length of data
 */
void intel_describe_tx_adv ( struct intel_descriptor *tx, physaddr_t addr,
			     size_t len ) {

	/* Populate advanced transmit descriptor */
	tx->address = cpu_to_le64 ( addr );
	tx->length = cpu_to_le16 ( len );
	tx->flags = INTEL_DESC_FL_DTYP_DATA;
	tx->command = ( INTEL_DESC_CMD_DEXT | INTEL_DESC_CMD_RS |
			INTEL_DESC_CMD_IFCS | INTEL_DESC_CMD_EOP );
	tx->status = cpu_to_le32 ( INTEL_DESC_STATUS_PAYLEN ( len ) );
}

/**
 * Populate receive descriptor
 *
 * @v rx		Receive descriptor
 * @v addr		Data buffer address
 * @v len		Length of data
 */
void intel_describe_rx ( struct intel_descriptor *rx, physaddr_t addr,
			 size_t len __unused ) {

	/* Populate transmit descriptor */
	rx->address = cpu_to_le64 ( addr );
	rx->length = 0;
	rx->status = 0;
}

/******************************************************************************
 *
 * Network device interface
 *
 ******************************************************************************
 */

/**
 * Disable descriptor ring
 *
 * @v intel		Intel device
 * @v reg		Register block
 * @ret rc		Return status code
 */
static int intel_disable_ring ( struct intel_nic *intel, unsigned int reg ) {
	uint32_t dctl;
	unsigned int i;

	/* Disable ring */
	writel ( 0, ( intel->regs + reg + INTEL_xDCTL ) );

	/* Wait for disable to complete */
	for ( i = 0 ; i < INTEL_DISABLE_MAX_WAIT_MS ; i++ ) {

		/* Check if ring is disabled */
		dctl = readl ( intel->regs + reg + INTEL_xDCTL );
		if ( ! ( dctl & INTEL_xDCTL_ENABLE ) )
			return 0;

		/* Delay */
		mdelay ( 1 );
	}

	DBGC ( intel, "INTEL %p ring %05x timed out waiting for disable "
	       "(dctl %08x)\n", intel, reg, dctl );
	return -ETIMEDOUT;
}

/**
 * Reset descriptor ring
 *
 * @v intel		Intel device
 * @v reg		Register block
 * @ret rc		Return status code
 */
void intel_reset_ring ( struct intel_nic *intel, unsigned int reg ) {

	/* Disable ring.  Ignore errors and continue to reset the ring anyway */
	intel_disable_ring ( intel, reg );

	/* Clear ring length */
	writel ( 0, ( intel->regs + reg + INTEL_xDLEN ) );

	/* Clear ring address */
	writel ( 0, ( intel->regs + reg + INTEL_xDBAH ) );
	writel ( 0, ( intel->regs + reg + INTEL_xDBAL ) );

	/* Reset head and tail pointers */
	writel ( 0, ( intel->regs + reg + INTEL_xDH ) );
	writel ( 0, ( intel->regs + reg + INTEL_xDT ) );
}

/**
 * Create descriptor ring
 *
 * @v intel		Intel device
 * @v ring		Descriptor ring
 * @ret rc		Return status code
 */
int intel_create_ring ( struct intel_nic *intel, struct intel_ring *ring ) {
	physaddr_t address;
	uint32_t dctl;

	/* Allocate descriptor ring.  Align ring on its own size to
	 * prevent any possible page-crossing errors due to hardware
	 * errata.
	 */
	ring->desc = malloc_dma ( ring->len, ring->len );
	if ( ! ring->desc )
		return -ENOMEM;

	/* Initialise descriptor ring */
	memset ( ring->desc, 0, ring->len );

	/* Program ring address */
	address = virt_to_bus ( ring->desc );
	writel ( ( address & 0xffffffffUL ),
		 ( intel->regs + ring->reg + INTEL_xDBAL ) );
	if ( sizeof ( physaddr_t ) > sizeof ( uint32_t ) ) {
		writel ( ( ( ( uint64_t ) address ) >> 32 ),
			 ( intel->regs + ring->reg + INTEL_xDBAH ) );
	} else {
		writel ( 0, intel->regs + ring->reg + INTEL_xDBAH );
	}

	/* Program ring length */
	writel ( ring->len, ( intel->regs + ring->reg + INTEL_xDLEN ) );

	/* Reset head and tail pointers */
	writel ( 0, ( intel->regs + ring->reg + INTEL_xDH ) );
	writel ( 0, ( intel->regs + ring->reg + INTEL_xDT ) );

	/* Enable ring */
	dctl = readl ( intel->regs + ring->reg + INTEL_xDCTL );
	dctl |= INTEL_xDCTL_ENABLE;
	writel ( dctl, intel->regs + ring->reg + INTEL_xDCTL );

	DBGC ( intel, "INTEL %p ring %05x is at [%08llx,%08llx)\n",
	       intel, ring->reg, ( ( unsigned long long ) address ),
	       ( ( unsigned long long ) address + ring->len ) );

	return 0;
}

/**
 * Destroy descriptor ring
 *
 * @v intel		Intel device
 * @v ring		Descriptor ring
 */
void intel_destroy_ring ( struct intel_nic *intel, struct intel_ring *ring ) {

	/* Reset ring */
	intel_reset_ring ( intel, ring->reg );

	/* Free descriptor ring */
	free_dma ( ring->desc, ring->len );
	ring->desc = NULL;
	ring->prod = 0;
	ring->cons = 0;
}

/**
 * Refill receive descriptor ring
 *
 * @v intel		Intel device
 */
void intel_refill_rx ( struct intel_nic *intel ) {
	struct intel_descriptor *rx;
	struct io_buffer *iobuf;
	unsigned int rx_idx;
	unsigned int rx_tail;
	physaddr_t address;
	unsigned int refilled = 0;

	/* Refill ring */
	while ( ( intel->rx.prod - intel->rx.cons ) < INTEL_RX_FILL ) {

		/* Allocate I/O buffer */
		iobuf = alloc_iob ( INTEL_RX_MAX_LEN );
		if ( ! iobuf ) {
			/* Wait for next refill */
			break;
		}

		/* Get next receive descriptor */
		rx_idx = ( intel->rx.prod++ % INTEL_NUM_RX_DESC );
		rx = &intel->rx.desc[rx_idx];

		/* Populate receive descriptor */
		address = virt_to_bus ( iobuf->data );
		intel->rx.describe ( rx, address, 0 );

		/* Record I/O buffer */
		assert ( intel->rx_iobuf[rx_idx] == NULL );
		intel->rx_iobuf[rx_idx] = iobuf;

		DBGC2 ( intel, "INTEL %p RX %d is [%llx,%llx)\n", intel, rx_idx,
			( ( unsigned long long ) address ),
			( ( unsigned long long ) address + INTEL_RX_MAX_LEN ) );
		refilled++;
	}

	/* Push descriptors to card, if applicable */
	if ( refilled ) {
		wmb();
		rx_tail = ( intel->rx.prod % INTEL_NUM_RX_DESC );
		profile_start ( &intel_vm_refill_profiler );
		writel ( rx_tail, intel->regs + intel->rx.reg + INTEL_xDT );
		profile_stop ( &intel_vm_refill_profiler );
		profile_exclude ( &intel_vm_refill_profiler );
	}
}

/**
 * Discard unused receive I/O buffers
 *
 * @v intel		Intel device
 */
void intel_empty_rx ( struct intel_nic *intel ) {
	unsigned int i;

	for ( i = 0 ; i < INTEL_NUM_RX_DESC ; i++ ) {
		if ( intel->rx_iobuf[i] )
			free_iob ( intel->rx_iobuf[i] );
		intel->rx_iobuf[i] = NULL;
	}
}

/**
 * Open network device
 *
 * @v netdev		Network device
 * @ret rc		Return status code
 */
static int intel_open ( struct net_device *netdev ) {
	struct intel_nic *intel = netdev->priv;
	union intel_receive_address mac;
	uint32_t fextnvm11;
	uint32_t tctl;
	uint32_t rctl;
	int rc;

	/* Set undocumented bit in FEXTNVM11 to work around an errata
	 * in i219 devices that will otherwise cause a complete
	 * datapath hang at the next device reset.
	 */
	if ( intel->flags & INTEL_RST_HANG ) {
		DBGC ( intel, "INTEL %p WARNING: applying reset hang "
		       "workaround\n", intel );
		fextnvm11 = readl ( intel->regs + INTEL_FEXTNVM11 );
		fextnvm11 |= INTEL_FEXTNVM11_WTF;
		writel ( fextnvm11, intel->regs + INTEL_FEXTNVM11 );
	}

	/* Create transmit descriptor ring */
	if ( ( rc = intel_create_ring ( intel, &intel->tx ) ) != 0 )
		goto err_create_tx;

	/* Create receive descriptor ring */
	if ( ( rc = intel_create_ring ( intel, &intel->rx ) ) != 0 )
		goto err_create_rx;

	/* Program MAC address */
	memset ( &mac, 0, sizeof ( mac ) );
	memcpy ( mac.raw, netdev->ll_addr, sizeof ( mac.raw ) );
	writel ( le32_to_cpu ( mac.reg.low ), intel->regs + INTEL_RAL0 );
	writel ( ( le32_to_cpu ( mac.reg.high ) | INTEL_RAH0_AV ),
		 intel->regs + INTEL_RAH0 );

	/* Enable transmitter  */
	tctl = readl ( intel->regs + INTEL_TCTL );
	tctl &= ~( INTEL_TCTL_CT_MASK | INTEL_TCTL_COLD_MASK );
	tctl |= ( INTEL_TCTL_EN | INTEL_TCTL_PSP | INTEL_TCTL_CT_DEFAULT |
		  INTEL_TCTL_COLD_DEFAULT );
	writel ( tctl, intel->regs + INTEL_TCTL );

	/* Enable receiver */
	rctl = readl ( intel->regs + INTEL_RCTL );
	rctl &= ~( INTEL_RCTL_BSIZE_BSEX_MASK );
	rctl |= ( INTEL_RCTL_EN | INTEL_RCTL_UPE | INTEL_RCTL_MPE |
		  INTEL_RCTL_BAM | INTEL_RCTL_BSIZE_2048 | INTEL_RCTL_SECRC );
	writel ( rctl, intel->regs + INTEL_RCTL );

	/* Fill receive ring */
	intel_refill_rx ( intel );

	/* Update link state */
	intel_check_link ( netdev );

	/* Apply required errata */
	if ( intel->flags & INTEL_VMWARE ) {
		DBGC ( intel, "INTEL %p applying VMware errata workaround\n",
		       intel );
		intel->force_icr = INTEL_IRQ_RXT0;
	}

	return 0;

	intel_destroy_ring ( intel, &intel->rx );
 err_create_rx:
	intel_destroy_ring ( intel, &intel->tx );
 err_create_tx:
	return rc;
}

/**
 * Close network device
 *
 * @v netdev		Network device
 */
static void intel_close ( struct net_device *netdev ) {
	struct intel_nic *intel = netdev->priv;

	/* Disable receiver */
	writel ( 0, intel->regs + INTEL_RCTL );

	/* Disable transmitter  */
	writel ( 0, intel->regs + INTEL_TCTL );

	/* Destroy receive descriptor ring */
	intel_destroy_ring ( intel, &intel->rx );

	/* Discard any unused receive buffers */
	intel_empty_rx ( intel );

	/* Destroy transmit descriptor ring */
	intel_destroy_ring ( intel, &intel->tx );

	/* Reset the NIC, to flush the transmit and receive FIFOs */
	intel_reset ( intel );
}

/**
 * Transmit packet
 *
 * @v netdev		Network device
 * @v iobuf		I/O buffer
 * @ret rc		Return status code
 */
int intel_transmit ( struct net_device *netdev, struct io_buffer *iobuf ) {
	struct intel_nic *intel = netdev->priv;
	struct intel_descriptor *tx;
	unsigned int tx_idx;
	unsigned int tx_tail;
	physaddr_t address;
	size_t len;

	/* Get next transmit descriptor */
	if ( ( intel->tx.prod - intel->tx.cons ) >= INTEL_TX_FILL ) {
		DBGC ( intel, "INTEL %p out of transmit descriptors\n", intel );
		return -ENOBUFS;
	}
	tx_idx = ( intel->tx.prod++ % INTEL_NUM_TX_DESC );
	tx_tail = ( intel->tx.prod % INTEL_NUM_TX_DESC );
	tx = &intel->tx.desc[tx_idx];

	/* Populate transmit descriptor */
	address = virt_to_bus ( iobuf->data );
	len = iob_len ( iobuf );
	intel->tx.describe ( tx, address, len );
	wmb();

	/* Notify card that there are packets ready to transmit */
	profile_start ( &intel_vm_tx_profiler );
	writel ( tx_tail, intel->regs + intel->tx.reg + INTEL_xDT );
	profile_stop ( &intel_vm_tx_profiler );
	profile_exclude ( &intel_vm_tx_profiler );

	DBGC2 ( intel, "INTEL %p TX %d is [%llx,%llx)\n", intel, tx_idx,
		( ( unsigned long long ) address ),
		( ( unsigned long long ) address + len ) );

	return 0;
}

/**
 * Poll for completed packets
 *
 * @v netdev		Network device
 */
void intel_poll_tx ( struct net_device *netdev ) {
	struct intel_nic *intel = netdev->priv;
	struct intel_descriptor *tx;
	unsigned int tx_idx;

	/* Check for completed packets */
	while ( intel->tx.cons != intel->tx.prod ) {

		/* Get next transmit descriptor */
		tx_idx = ( intel->tx.cons % INTEL_NUM_TX_DESC );
		tx = &intel->tx.desc[tx_idx];

		/* Stop if descriptor is still in use */
		if ( ! ( tx->status & cpu_to_le32 ( INTEL_DESC_STATUS_DD ) ) )
			return;

		DBGC2 ( intel, "INTEL %p TX %d complete\n", intel, tx_idx );

		/* Complete TX descriptor */
		netdev_tx_complete_next ( netdev );
		intel->tx.cons++;
	}
}

/**
 * Poll for received packets
 *
 * @v netdev		Network device
 */
void intel_poll_rx ( struct net_device *netdev ) {
	struct intel_nic *intel = netdev->priv;
	struct intel_descriptor *rx;
	struct io_buffer *iobuf;
	unsigned int rx_idx;
	size_t len;

	/* Check for received packets */
	while ( intel->rx.cons != intel->rx.prod ) {

		/* Get next receive descriptor */
		rx_idx = ( intel->rx.cons % INTEL_NUM_RX_DESC );
		rx = &intel->rx.desc[rx_idx];

		/* Stop if descriptor is still in use */
		if ( ! ( rx->status & cpu_to_le32 ( INTEL_DESC_STATUS_DD ) ) )
			return;

		/* Populate I/O buffer */
		iobuf = intel->rx_iobuf[rx_idx];
		intel->rx_iobuf[rx_idx] = NULL;
		len = le16_to_cpu ( rx->length );
		iob_put ( iobuf, len );

		/* Hand off to network stack */
		if ( rx->status & cpu_to_le32 ( INTEL_DESC_STATUS_RXE ) ) {
			DBGC ( intel, "INTEL %p RX %d error (length %zd, "
			       "status %08x)\n", intel, rx_idx, len,
			       le32_to_cpu ( rx->status ) );
			netdev_rx_err ( netdev, iobuf, -EIO );
		} else {
			DBGC2 ( intel, "INTEL %p RX %d complete (length %zd)\n",
				intel, rx_idx, len );
			netdev_rx ( netdev, iobuf );
		}
		intel->rx.cons++;
	}
}

/**
 * Poll for completed and received packets
 *
 * @v netdev		Network device
 */
static void intel_poll ( struct net_device *netdev ) {
	struct intel_nic *intel = netdev->priv;
	uint32_t icr;

	/* Check for and acknowledge interrupts */
	profile_start ( &intel_vm_poll_profiler );
	icr = readl ( intel->regs + INTEL_ICR );
	profile_stop ( &intel_vm_poll_profiler );
	profile_exclude ( &intel_vm_poll_profiler );
	icr |= intel->force_icr;
	if ( ! icr )
		return;

	/* Poll for TX completions, if applicable */
	if ( icr & INTEL_IRQ_TXDW )
		intel_poll_tx ( netdev );

	/* Poll for RX completions, if applicable */
	if ( icr & ( INTEL_IRQ_RXT0 | INTEL_IRQ_RXO ) )
		intel_poll_rx ( netdev );

	/* Report receive overruns */
	if ( icr & INTEL_IRQ_RXO )
		netdev_rx_err ( netdev, NULL, -ENOBUFS );

	/* Check link state, if applicable */
	if ( icr & INTEL_IRQ_LSC )
		intel_check_link ( netdev );

	/* Check for unexpected interrupts */
	if ( icr & ~( INTEL_IRQ_TXDW | INTEL_IRQ_TXQE | INTEL_IRQ_LSC |
		      INTEL_IRQ_RXDMT0 | INTEL_IRQ_RXT0 | INTEL_IRQ_RXO ) ) {
		DBGC ( intel, "INTEL %p unexpected ICR %08x\n", intel, icr );
		/* Report as a TX error */
		netdev_tx_err ( netdev, NULL, -ENOTSUP );
	}

	/* Refill RX ring */
	intel_refill_rx ( intel );
}

/**
 * Enable or disable interrupts
 *
 * @v netdev		Network device
 * @v enable		Interrupts should be enabled
 */
static void intel_irq ( struct net_device *netdev, int enable ) {
	struct intel_nic *intel = netdev->priv;
	uint32_t mask;

	mask = ( INTEL_IRQ_TXDW | INTEL_IRQ_LSC | INTEL_IRQ_RXT0 );
	if ( enable ) {
		writel ( mask, intel->regs + INTEL_IMS );
	} else {
		writel ( mask, intel->regs + INTEL_IMC );
	}
}

/** Intel network device operations */
static struct net_device_operations intel_operations = {
	.open		= intel_open,
	.close		= intel_close,
	.transmit	= intel_transmit,
	.poll		= intel_poll,
	.irq		= intel_irq,
};

/******************************************************************************
 *
 * PCI interface
 *
 ******************************************************************************
 */

/**
 * Probe PCI device
 *
 * @v pci		PCI device
 * @ret rc		Return status code
 */
static int intel_probe ( struct pci_device *pci ) {
	struct net_device *netdev;
	struct intel_nic *intel;
	int rc;

	/* Allocate and initialise net device */
	netdev = alloc_etherdev ( sizeof ( *intel ) );
	if ( ! netdev ) {
		rc = -ENOMEM;
		goto err_alloc;
	}
	netdev_init ( netdev, &intel_operations );
	intel = netdev->priv;
	pci_set_drvdata ( pci, netdev );
	netdev->dev = &pci->dev;
	memset ( intel, 0, sizeof ( *intel ) );
	intel->port = PCI_FUNC ( pci->busdevfn );
	intel->flags = pci->id->driver_data;
	intel_init_ring ( &intel->tx, INTEL_NUM_TX_DESC, INTEL_TD,
			  intel_describe_tx );
	intel_init_ring ( &intel->rx, INTEL_NUM_RX_DESC, INTEL_RD,
			  intel_describe_rx );

	/* Fix up PCI device */
	adjust_pci_device ( pci );

	/* Map registers */
	intel->regs = ioremap ( pci->membase, INTEL_BAR_SIZE );
	if ( ! intel->regs ) {
		rc = -ENODEV;
		goto err_ioremap;
	}

	/* Reset the NIC */
	if ( ( rc = intel_reset ( intel ) ) != 0 )
		goto err_reset;

	/* Fetch MAC address */
	if ( ( rc = intel_fetch_mac ( intel, netdev->hw_addr ) ) != 0 )
		goto err_fetch_mac;

	/* Register network device */
	if ( ( rc = register_netdev ( netdev ) ) != 0 )
		goto err_register_netdev;

	/* Set initial link state */
	intel_check_link ( netdev );

	return 0;

	unregister_netdev ( netdev );
 err_register_netdev:
 err_fetch_mac:
	intel_reset ( intel );
 err_reset:
	iounmap ( intel->regs );
 err_ioremap:
	netdev_nullify ( netdev );
	netdev_put ( netdev );
 err_alloc:
	return rc;
}

/**
 * Remove PCI device
 *
 * @v pci		PCI device
 */
static void intel_remove ( struct pci_device *pci ) {
	struct net_device *netdev = pci_get_drvdata ( pci );
	struct intel_nic *intel = netdev->priv;

	/* Unregister network device */
	unregister_netdev ( netdev );

	/* Reset the NIC */
	intel_reset ( intel );

	/* Free network device */
	iounmap ( intel->regs );
	netdev_nullify ( netdev );
	netdev_put ( netdev );
}

/** Intel PCI device IDs */
static struct pci_device_id intel_nics[] = {
	PCI_ROM ( 0x8086, 0x0438, "dh8900cc", "DH8900CC", 0 ),
	PCI_ROM ( 0x8086, 0x043a, "dh8900cc-f", "DH8900CC Fiber", 0 ),
	PCI_ROM ( 0x8086, 0x043c, "dh8900cc-b", "DH8900CC Backplane", 0 ),
	PCI_ROM ( 0x8086, 0x0440, "dh8900cc-s", "DH8900CC SFP", 0 ),
	PCI_ROM ( 0x8086, 0x1000, "82542-f", "82542 (Fiber)", 0 ),
	PCI_ROM ( 0x8086, 0x1001, "82543gc-f", "82543GC (Fiber)", 0 ),
	PCI_ROM ( 0x8086, 0x1004, "82543gc", "82543GC (Copper)", 0 ),
	PCI_ROM ( 0x8086, 0x1008, "82544ei", "82544EI (Copper)", 0 ),
	PCI_ROM ( 0x8086, 0x1009, "82544ei-f", "82544EI (Fiber)", 0 ),
	PCI_ROM ( 0x8086, 0x100c, "82544gc", "82544GC (Copper)", 0 ),
	PCI_ROM ( 0x8086, 0x100d, "82544gc-l", "82544GC (LOM)", 0 ),
	PCI_ROM ( 0x8086, 0x100e, "82540em", "82540EM", 0 ),
	PCI_ROM ( 0x8086, 0x100f, "82545em", "82545EM (Copper)", INTEL_VMWARE ),
	PCI_ROM ( 0x8086, 0x1010, "82546eb", "82546EB (Copper)", 0 ),
	PCI_ROM ( 0x8086, 0x1011, "82545em-f", "82545EM (Fiber)", 0 ),
	PCI_ROM ( 0x8086, 0x1012, "82546eb-f", "82546EB (Fiber)", 0 ),
	PCI_ROM ( 0x8086, 0x1013, "82541ei", "82541EI", 0 ),
	PCI_ROM ( 0x8086, 0x1014, "82541er", "82541ER", 0 ),
	PCI_ROM ( 0x8086, 0x1015, "82540em-l", "82540EM (LOM)", 0 ),
	PCI_ROM ( 0x8086, 0x1016, "82540ep-m", "82540EP (Mobile)", 0 ),
	PCI_ROM ( 0x8086, 0x1017, "82540ep", "82540EP", 0 ),
	PCI_ROM ( 0x8086, 0x1018, "82541ei", "82541EI", 0 ),
	PCI_ROM ( 0x8086, 0x1019, "82547ei", "82547EI", 0 ),
	PCI_ROM ( 0x8086, 0x101a, "82547ei-m", "82547EI (Mobile)", 0 ),
	PCI_ROM ( 0x8086, 0x101d, "82546eb", "82546EB", 0 ),
	PCI_ROM ( 0x8086, 0x101e, "82540ep-m", "82540EP (Mobile)", 0 ),
	PCI_ROM ( 0x8086, 0x1026, "82545gm", "82545GM", 0 ),
	PCI_ROM ( 0x8086, 0x1027, "82545gm-1", "82545GM", 0 ),
	PCI_ROM ( 0x8086, 0x1028, "82545gm-2", "82545GM", 0 ),
	PCI_ROM ( 0x8086, 0x1049, "82566mm", "82566MM", INTEL_PBS_ERRATA ),
	PCI_ROM ( 0x8086, 0x104a, "82566dm", "82566DM", INTEL_PBS_ERRATA ),
	PCI_ROM ( 0x8086, 0x104b, "82566dc", "82566DC", INTEL_PBS_ERRATA ),
	PCI_ROM ( 0x8086, 0x104c, "82562v", "82562V", INTEL_PBS_ERRATA ),
	PCI_ROM ( 0x8086, 0x104d, "82566mc", "82566MC", INTEL_PBS_ERRATA ),
	PCI_ROM ( 0x8086, 0x105e, "82571eb", "82571EB", 0 ),
	PCI_ROM ( 0x8086, 0x105f, "82571eb-1", "82571EB", 0 ),
	PCI_ROM ( 0x8086, 0x1060, "82571eb-2", "82571EB", 0 ),
	PCI_ROM ( 0x8086, 0x1075, "82547gi", "82547GI", 0 ),
	PCI_ROM ( 0x8086, 0x1076, "82541gi", "82541GI", 0 ),
	PCI_ROM ( 0x8086, 0x1077, "82541gi-1", "82541GI", 0 ),
	PCI_ROM ( 0x8086, 0x1078, "82541er", "82541ER", 0 ),
	PCI_ROM ( 0x8086, 0x1079, "82546gb", "82546GB", 0 ),
	PCI_ROM ( 0x8086, 0x107a, "82546gb-1", "82546GB", 0 ),
	PCI_ROM ( 0x8086, 0x107b, "82546gb-2", "82546GB", 0 ),
	PCI_ROM ( 0x8086, 0x107c, "82541pi", "82541PI", 0 ),
	PCI_ROM ( 0x8086, 0x107d, "82572ei", "82572EI (Copper)", 0 ),
	PCI_ROM ( 0x8086, 0x107e, "82572ei-f", "82572EI (Fiber)", 0 ),
	PCI_ROM ( 0x8086, 0x107f, "82572ei", "82572EI", 0 ),
	PCI_ROM ( 0x8086, 0x108a, "82546gb-3", "82546GB", 0 ),
	PCI_ROM ( 0x8086, 0x108b, "82573v", "82573V (Copper)", 0 ),
	PCI_ROM ( 0x8086, 0x108c, "82573e", "82573E (Copper)", 0 ),
	PCI_ROM ( 0x8086, 0x1096, "80003es2lan", "80003ES2LAN (Copper)", 0 ),
	PCI_ROM ( 0x8086, 0x1098, "80003es2lan-s", "80003ES2LAN (Serdes)", 0 ),
	PCI_ROM ( 0x8086, 0x1099, "82546gb-4", "82546GB (Copper)", 0 ),
	PCI_ROM ( 0x8086, 0x109a, "82573l", "82573L", 0 ),
	PCI_ROM ( 0x8086, 0x10a4, "82571eb", "82571EB", 0 ),
	PCI_ROM ( 0x8086, 0x10a5, "82571eb", "82571EB (Fiber)", 0 ),
	PCI_ROM ( 0x8086, 0x10a7, "82575eb", "82575EB", 0 ),
	PCI_ROM ( 0x8086, 0x10a9, "82575eb", "82575EB Backplane", 0 ),
	PCI_ROM ( 0x8086, 0x10b5, "82546gb", "82546GB (Copper)", 0 ),
	PCI_ROM ( 0x8086, 0x10b9, "82572ei", "82572EI (Copper)", 0 ),
	PCI_ROM ( 0x8086, 0x10ba, "80003es2lan", "80003ES2LAN (Copper)", 0 ),
	PCI_ROM ( 0x8086, 0x10bb, "80003es2lan", "80003ES2LAN (Serdes)", 0 ),
	PCI_ROM ( 0x8086, 0x10bc, "82571eb", "82571EB (Copper)", 0 ),
	PCI_ROM ( 0x8086, 0x10bd, "82566dm-2", "82566DM-2", 0 ),
	PCI_ROM ( 0x8086, 0x10bf, "82567lf", "82567LF", 0 ),
	PCI_ROM ( 0x8086, 0x10c0, "82562v-2", "82562V-2", 0 ),
	PCI_ROM ( 0x8086, 0x10c2, "82562g-2", "82562G-2", 0 ),
	PCI_ROM ( 0x8086, 0x10c3, "82562gt-2", "82562GT-2", 0 ),
	PCI_ROM ( 0x8086, 0x10c4, "82562gt", "82562GT", INTEL_PBS_ERRATA ),
	PCI_ROM ( 0x8086, 0x10c5, "82562g", "82562G", INTEL_PBS_ERRATA ),
	PCI_ROM ( 0x8086, 0x10c9, "82576", "82576", INTEL_NO_CTRL_ASDE ),
	PCI_ROM ( 0x8086, 0x10cb, "82567v", "82567V", 0 ),
	PCI_ROM ( 0x8086, 0x10cc, "82567lm-2", "82567LM-2", 0 ),
	PCI_ROM ( 0x8086, 0x10cd, "82567lf-2", "82567LF-2", 0 ),
	PCI_ROM ( 0x8086, 0x10ce, "82567v-2", "82567V-2", 0 ),
	PCI_ROM ( 0x8086, 0x10d3, "82574l", "82574L", 0 ),
	PCI_ROM ( 0x8086, 0x10d5, "82571pt", "82571PT PT Quad", 0 ),
	PCI_ROM ( 0x8086, 0x10d6, "82575gb", "82575GB", 0 ),
	PCI_ROM ( 0x8086, 0x10d9, "82571eb-d", "82571EB Dual Mezzanine", 0 ),
	PCI_ROM ( 0x8086, 0x10da, "82571eb-q", "82571EB Quad Mezzanine", 0 ),
	PCI_ROM ( 0x8086, 0x10de, "82567lm-3", "82567LM-3", 0 ),
	PCI_ROM ( 0x8086, 0x10df, "82567lf-3", "82567LF-3", 0 ),
	PCI_ROM ( 0x8086, 0x10e5, "82567lm-4", "82567LM-4", 0 ),
	PCI_ROM ( 0x8086, 0x10e6, "82576", "82576", 0 ),
	PCI_ROM ( 0x8086, 0x10e7, "82576-2", "82576", 0 ),
	PCI_ROM ( 0x8086, 0x10e8, "82576-3", "82576", 0 ),
	PCI_ROM ( 0x8086, 0x10ea, "82577lm", "82577LM", 0 ),
	PCI_ROM ( 0x8086, 0x10eb, "82577lc", "82577LC", 0 ),
	PCI_ROM ( 0x8086, 0x10ef, "82578dm", "82578DM", 0 ),
	PCI_ROM ( 0x8086, 0x10f0, "82578dc", "82578DC", 0 ),
	PCI_ROM ( 0x8086, 0x10f5, "82567lm", "82567LM", 0 ),
	PCI_ROM ( 0x8086, 0x10f6, "82574l", "82574L", 0 ),
	PCI_ROM ( 0x8086, 0x1501, "82567v-3", "82567V-3", INTEL_PBS_ERRATA ),
	PCI_ROM ( 0x8086, 0x1502, "82579lm", "82579LM", INTEL_NO_PHY_RST ),
	PCI_ROM ( 0x8086, 0x1503, "82579v", "82579V", 0 ),
	PCI_ROM ( 0x8086, 0x150a, "82576ns", "82576NS", 0 ),
	PCI_ROM ( 0x8086, 0x150c, "82583v", "82583V", 0 ),
	PCI_ROM ( 0x8086, 0x150d, "82576-4", "82576 Backplane", 0 ),
	PCI_ROM ( 0x8086, 0x150e, "82580", "82580", 0 ),
	PCI_ROM ( 0x8086, 0x150f, "82580-f", "82580 Fiber", 0 ),
	PCI_ROM ( 0x8086, 0x1510, "82580-b", "82580 Backplane", 0 ),
	PCI_ROM ( 0x8086, 0x1511, "82580-s", "82580 SFP", 0 ),
	PCI_ROM ( 0x8086, 0x1516, "82580-2", "82580", 0 ),
	PCI_ROM ( 0x8086, 0x1518, "82576ns", "82576NS SerDes", 0 ),
	PCI_ROM ( 0x8086, 0x1521, "i350", "I350", 0 ),
	PCI_ROM ( 0x8086, 0x1522, "i350-f", "I350 Fiber", 0 ),
	PCI_ROM ( 0x8086, 0x1523, "i350-b", "I350 Backplane", INTEL_NO_ASDE ),
	PCI_ROM ( 0x8086, 0x1524, "i350-2", "I350", 0 ),
	PCI_ROM ( 0x8086, 0x1525, "82567v-4", "82567V-4", 0 ),
	PCI_ROM ( 0x8086, 0x1526, "82576-5", "82576", 0 ),
	PCI_ROM ( 0x8086, 0x1527, "82580-f2", "82580 Fiber", 0 ),
	PCI_ROM ( 0x8086, 0x1533, "i210", "I210", 0 ),
	PCI_ROM ( 0x8086, 0x1539, "i211", "I211", 0 ),
	PCI_ROM ( 0x8086, 0x153a, "i217lm", "I217-LM", INTEL_NO_PHY_RST ),
	PCI_ROM ( 0x8086, 0x153b, "i217v", "I217-V", 0 ),
	PCI_ROM ( 0x8086, 0x1559, "i218v", "I218-V", 0),
	PCI_ROM ( 0x8086, 0x155a, "i218lm", "I218-LM", 0),
	PCI_ROM ( 0x8086, 0x156f, "i219lm", "I219-LM", INTEL_I219 ),
	PCI_ROM ( 0x8086, 0x1570, "i219v", "I219-V", INTEL_I219 ),
	PCI_ROM ( 0x8086, 0x157b, "i210-2", "I210", 0 ),
	PCI_ROM ( 0x8086, 0x15a0, "i218lm-2", "I218-LM", INTEL_NO_PHY_RST ),
	PCI_ROM ( 0x8086, 0x15a1, "i218v-2", "I218-V", 0 ),
	PCI_ROM ( 0x8086, 0x15a2, "i218lm-3", "I218-LM", INTEL_NO_PHY_RST ),
	PCI_ROM ( 0x8086, 0x15a3, "i218v-3", "I218-V", INTEL_NO_PHY_RST ),
	PCI_ROM ( 0x8086, 0x15b7, "i219lm-2", "I219-LM (2)", INTEL_I219 ),
	PCI_ROM ( 0x8086, 0x15b8, "i219v-2", "I219-V (2)", INTEL_I219 ),
	PCI_ROM ( 0x8086, 0x15b9, "i219lm-3", "I219-LM (3)", INTEL_I219 ),
	PCI_ROM ( 0x8086, 0x15bb, "i219lm-7", "I219-LM (7)", INTEL_I219 ),
	PCI_ROM ( 0x8086, 0x15bc, "i219v-7", "I219-V (7)", INTEL_I219 ),
	PCI_ROM ( 0x8086, 0x15bd, "i219lm-6", "I219-LM (6)", INTEL_I219 ),
	PCI_ROM ( 0x8086, 0x15be, "i219v-6", "I219-V (6)", INTEL_I219 ),
	PCI_ROM ( 0x8086, 0x15d6, "i219v-5", "I219-V (5)", INTEL_I219 ),
	PCI_ROM ( 0x8086, 0x15d7, "i219lm-4", "I219-LM (4)", INTEL_I219 ),
	PCI_ROM ( 0x8086, 0x15d8, "i219v-4", "I219-V (4)", INTEL_I219 ),
	PCI_ROM ( 0x8086, 0x15df, "i219lm-8", "I219-LM (8)", INTEL_I219 ),
	PCI_ROM ( 0x8086, 0x15e0, "i219v-8", "I219-V (8)", INTEL_I219 ),
	PCI_ROM ( 0x8086, 0x15e1, "i219lm-9", "I219-LM (9)", INTEL_I219 ),
	PCI_ROM ( 0x8086, 0x15e2, "i219v-9", "I219-V (9)", INTEL_I219 ),
	PCI_ROM ( 0x8086, 0x15e3, "i219lm-5", "I219-LM (5)", INTEL_I219 ),
	PCI_ROM ( 0x8086, 0x1f41, "i354", "I354", INTEL_NO_ASDE ),
	PCI_ROM ( 0x8086, 0x294c, "82566dc-2", "82566DC-2", 0 ),
	PCI_ROM ( 0x8086, 0x2e6e, "cemedia", "CE Media Processor", 0 ),
};

/** Intel PCI driver */
struct pci_driver intel_driver __pci_driver = {
	.ids = intel_nics,
	.id_count = ( sizeof ( intel_nics ) / sizeof ( intel_nics[0] ) ),
	.probe = intel_probe,
	.remove = intel_remove,
};<|MERGE_RESOLUTION|>--- conflicted
+++ resolved
@@ -295,18 +295,9 @@
 	mdelay ( INTEL_RESET_DELAY_MS );
 
 	/* Set a sensible default configuration */
-<<<<<<< HEAD
-    ctrl |= ( INTEL_CTRL_SLU | INTEL_CTRL_ASDE );
-    if(intel->flags & INTEL_NO_CTRL_ASDE)
-    {
-        /* Oliver Nie: CTRL_ASDE is reserved bit and must be set to 0b according intel 82576EB datasheet. */
-        ctrl &= ~(INTEL_CTRL_ASDE);
-    }
-=======
 	if ( ! ( intel->flags & INTEL_NO_ASDE ) )
 		ctrl |= INTEL_CTRL_ASDE;
 	ctrl |= INTEL_CTRL_SLU;
->>>>>>> 1cdf56f7
 	ctrl &= ~( INTEL_CTRL_LRST | INTEL_CTRL_FRCSPD | INTEL_CTRL_FRCDPLX );
 	writel ( ctrl, intel->regs + INTEL_CTRL );
 	mdelay ( INTEL_RESET_DELAY_MS );
