--- conflicted
+++ resolved
@@ -1135,15 +1135,9 @@
 	PCI_ROM ( 0x8086, 0x153a, "i217lm", "I217-LM", INTEL_NO_PHY_RST ),
 	PCI_ROM ( 0x8086, 0x153b, "i217v", "I217-V", 0 ),
 	PCI_ROM ( 0x8086, 0x1559, "i218v", "I218-V", 0),
-<<<<<<< HEAD
 	PCI_ROM ( 0x8086, 0x155a, "i218lm", "I218-LM", INTEL_NO_PHY_RST),
-	PCI_ROM ( 0x8086, 0x156f, "i219lm", "I219-LM", 0 ),
-	PCI_ROM ( 0x8086, 0x1570, "i219v", "I219-V", INTEL_NO_PHY_RST ),
-=======
-	PCI_ROM ( 0x8086, 0x155a, "i218lm", "I218-LM", 0),
 	PCI_ROM ( 0x8086, 0x156f, "i219lm", "I219-LM", INTEL_I219 ),
 	PCI_ROM ( 0x8086, 0x1570, "i219v", "I219-V", INTEL_I219 ),
->>>>>>> 133f4c47
 	PCI_ROM ( 0x8086, 0x157b, "i210-2", "I210", 0 ),
 	PCI_ROM ( 0x8086, 0x15a0, "i218lm-2", "I218-LM", INTEL_NO_PHY_RST ),
 	PCI_ROM ( 0x8086, 0x15a1, "i218v-2", "I218-V", 0 ),
