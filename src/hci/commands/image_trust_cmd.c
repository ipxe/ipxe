/*
 * Copyright (C) 2012 Michael Brown <mbrown@fensystems.co.uk>.
 *
 * This program is free software; you can redistribute it and/or
 * modify it under the terms of the GNU General Public License as
 * published by the Free Software Foundation; either version 2 of the
 * License, or any later version.
 *
 * This program is distributed in the hope that it will be useful, but
 * WITHOUT ANY WARRANTY; without even the implied warranty of
 * MERCHANTABILITY or FITNESS FOR A PARTICULAR PURPOSE.  See the GNU
 * General Public License for more details.
 *
 * You should have received a copy of the GNU General Public License
 * along with this program; if not, write to the Free Software
 * Foundation, Inc., 51 Franklin Street, Fifth Floor, Boston, MA
 * 02110-1301, USA.
 *
 * You can also choose to distribute this program under the terms of
 * the Unmodified Binary Distribution Licence (as given in the file
 * COPYING.UBDL), provided that you have satisfied its requirements.
 */

FILE_LICENCE ( GPL2_OR_LATER_OR_UBDL );

#include <stdint.h>
#include <stdio.h>
#include <string.h>
#include <getopt.h>
#include <ipxe/image.h>
#include <ipxe/command.h>
#include <ipxe/parseopt.h>
#include <usr/imgmgmt.h>
#include <usr/imgtrust.h>

/** @file
 *
 * Image trust management commands
 *
 */

/** "imgtrust" options */
struct imgtrust_options {
	/** Allow trusted images */
	int allow;
	/** Make trust requirement permanent */
	int permanent;
};

/** "imgtrust" option list */
static struct option_descriptor imgtrust_opts[] = {
	OPTION_DESC ( "allow", 'a', no_argument,
		      struct imgtrust_options, allow, parse_flag ),
	OPTION_DESC ( "permanent", 'p', no_argument,
		      struct imgtrust_options, permanent, parse_flag ),
};

/** "imgtrust" command descriptor */
static struct command_descriptor imgtrust_cmd =
	COMMAND_DESC ( struct imgtrust_options, imgtrust_opts, 0, 0, NULL );

/**
 * The "imgtrust" command
 *
 * @v argc		Argument count
 * @v argv		Argument list
 * @ret rc		Return status code
 */
static int imgtrust_exec ( int argc, char **argv ) {
	struct imgtrust_options opts;
	int rc;

	/* Parse options */
	if ( ( rc = parse_options ( argc, argv, &imgtrust_cmd, &opts ) ) != 0 )
		return rc;

	/* Set trust requirement */
	if ( ( rc = image_set_trust ( ( ! opts.allow ),
				      opts.permanent ) ) != 0 ) {
		printf ( "Could not set image trust requirement: %s\n",
			 strerror ( rc ) );
		return rc;
	}

	return 0;
}

/** "imgverify" options */
struct imgverify_options {
	/** Required signer common name */
	char *signer;
	/** Keep signature after verification */
	int keep;
	/** Download timeout */
	unsigned long timeout;
};

/** "imgverify" option list */
static struct option_descriptor imgverify_opts[] = {
	OPTION_DESC ( "signer", 's', required_argument,
		      struct imgverify_options, signer, parse_string ),
	OPTION_DESC ( "keep", 'k', no_argument,
		      struct imgverify_options, keep, parse_flag ),
	OPTION_DESC ( "timeout", 't', required_argument,
		      struct imgverify_options, timeout, parse_timeout),
};

/** "imgverify" command descriptor */
static struct command_descriptor imgverify_cmd =
	COMMAND_DESC ( struct imgverify_options, imgverify_opts, 2, 2,
		       "<uri|image> <signature uri|image>" );

/**
 * The "imgverify" command
 *
 * @v argc		Argument count
 * @v argv		Argument list
 * @ret rc		Return status code
 */
static int imgverify_exec ( int argc, char **argv ) {
	struct imgverify_options opts;
	const char *image_name_uri;
	const char *signature_name_uri;
	struct image *image;
	struct image *signature;
	int rc;

	/* Parse options */
	if ( ( rc = parse_options ( argc, argv, &imgverify_cmd, &opts ) ) != 0 )
		return rc;

	/* Parse image name/URI string */
	image_name_uri = argv[optind];

	/* Parse signature name/URI string */
	signature_name_uri = argv[ optind + 1 ];

	/* Acquire the image */
	if ( ( rc = imgacquire ( image_name_uri, opts.timeout, &image ) ) != 0 )
		goto err_acquire_image;

	/* Acquire the signature image */
	if ( ( rc = imgacquire ( signature_name_uri, opts.timeout,
				 &signature ) ) != 0 )
		goto err_acquire_signature;

	/* Verify image */
	if ( ( rc = imgverify ( image, signature, opts.signer ) ) != 0 ) {
		printf ( "Could not verify: %s\n", strerror ( rc ) );
		goto err_verify;
	}

	/* Success */
	rc = 0;

 err_verify:
	/* Discard signature unless --keep was specified */
	if ( ! opts.keep )
		unregister_image ( signature );
 err_acquire_signature:
 err_acquire_image:
	return rc;
}

/** "imgdigest" options */
struct imgdigest_options {
	/** Download timeout */
	unsigned long timeout;
};

/** "imgdigest" option list */
static struct option_descriptor imgdigest_opts[] = {
	OPTION_DESC ( "timeout", 't', required_argument,
		      struct imgdigest_options, timeout, parse_timeout),
};

/** "imgdigest" command descriptor */
static struct command_descriptor imgdigest_cmd =
	COMMAND_DESC ( struct imgdigest_options, imgdigest_opts, 3, 3,
		       "<uri|image> <digestname> <digest>" );

/**
 * The "imgdigest" command
 *
 * @v argc		Argument count
 * @v argv		Argument list
 * @ret rc		Return status code
 */
static int imgdigest_exec ( int argc, char **argv ) {
	struct imgdigest_options opts;
	struct image *image;
	const char *image_name_uri;
	const char *digest_name;
	const char *digest;
	int rc;

	/* Parse options */
	if ( ( rc = parse_options ( argc, argv, &imgdigest_cmd, &opts ) ) != 0 )
		return rc;

	/* Parse image name/URI string */
	image_name_uri = argv[optind];

	/* Parse digest name */
	digest_name = argv[ optind + 1 ];

	/* Parse digest string */
	digest = argv[ optind + 2 ];

	/* Acquire the image */
	if ( ( rc = imgacquire ( image_name_uri, opts.timeout, &image ) ) != 0 )
		goto err_acquire_image;

	/* Verify image */
	if ( ( rc = imgverifydigest ( image, digest_name, digest ) ) != 0 ) {
		printf ( "Could not verify: %s\n", strerror ( rc ) );
		goto err_verify;
	}

	/* Success */
	rc = 0;

 err_verify:
 err_acquire_image:
	return rc;
}

/** Image trust management commands */
struct command image_trust_commands[] __command = {
	{
		.name = "imgtrust",
		.exec = imgtrust_exec,
	},
	{
		.name = "imgverify",
		.exec = imgverify_exec,
	},
<<<<<<< HEAD
};
=======
	{
		.name = "imgdigest",
		.exec = imgdigest_exec,
	},
};

/* Drag in objects via command list */
REQUIRING_SYMBOL ( image_trust_commands );

/* Drag in objects typically required for signature verification */
REQUIRE_OBJECT ( rsa );
REQUIRE_OBJECT ( md5 );
REQUIRE_OBJECT ( sha1 );
REQUIRE_OBJECT ( sha256 );
>>>>>>> 76c7cdb0
<|MERGE_RESOLUTION|>--- conflicted
+++ resolved
@@ -235,21 +235,8 @@
 		.name = "imgverify",
 		.exec = imgverify_exec,
 	},
-<<<<<<< HEAD
-};
-=======
 	{
 		.name = "imgdigest",
 		.exec = imgdigest_exec,
 	},
-};
-
-/* Drag in objects via command list */
-REQUIRING_SYMBOL ( image_trust_commands );
-
-/* Drag in objects typically required for signature verification */
-REQUIRE_OBJECT ( rsa );
-REQUIRE_OBJECT ( md5 );
-REQUIRE_OBJECT ( sha1 );
-REQUIRE_OBJECT ( sha256 );
->>>>>>> 76c7cdb0
+};